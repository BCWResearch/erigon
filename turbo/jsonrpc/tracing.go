--- conflicted
+++ resolved
@@ -152,19 +152,12 @@
 		}
 
 		txCtx := evmtypes.TxContext{
-<<<<<<< HEAD
 			TxHash:            txnHash,
 			Origin:            msg.From(),
 			GasPrice:          msg.GasPrice(),
+			BlobHashes:        msg.BlobHashes(),
 			Txn:               txn,
 			CumulativeGasUsed: &cumulativeGas,
-			BlockNum:          block.NumberU64(),
-=======
-			TxHash:     txnHash,
-			Origin:     msg.From(),
-			GasPrice:   msg.GasPrice(),
-			BlobHashes: msg.BlobHashes(),
->>>>>>> af429b85
 		}
 
 		if isBorStateSyncTxn {
