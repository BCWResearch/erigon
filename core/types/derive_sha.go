// Copyniright 2014 The go-ethereum Authors
// This file is part of the go-ethereum library.
//
// The go-ethereum library is free software: you can redistribute it and/or modify
// it under the terms of the GNU Lesser General Public License as published by
// the Free Software Foundation, either version 3 of the License, or
// (at your option) any later version.
//
// The go-ethereum library is distributed in the hope that it will be useful,
// but WITHOUT ANY WARRANTY; without even the implied warranty of
// MERCHANTABILITY or FITNESS FOR A PARTICULAR PURPOSE. See the
// GNU Lesser General Public License for more details.
//
// You should have received a copy of the GNU Lesser General Public License
// along with the go-ethereum library. If not, see <http://www.gnu.org/licenses/>.

package types

import (
	"github.com/ledgerwatch/turbo-geth/common"
	"github.com/ledgerwatch/turbo-geth/rlp"
	"github.com/ledgerwatch/turbo-geth/trie"
)

type DerivableList interface {
	Len() int
	GetRlp(i int) []byte
}

func DeriveSha(list DerivableList) common.Hash {
<<<<<<< HEAD
	keybuf := new(bytes.Buffer)
	trie := trie.New(common.Hash{})
	for i := 0; i < list.Len(); i++ {
		keybuf.Reset()
		_ = rlp.Encode(keybuf, uint(i))
		trie.Update(keybuf.Bytes(), list.GetRlp(i), 0)
=======
	if list.Len() < 1 {
		return trie.EmptyRoot
	}

	prev := &trie.OneBytesTape{}
	curr := &trie.OneBytesTape{}
	succ := &trie.OneBytesTape{}
	value := &trie.OneBytesTape{}

	hb := trie.NewHashBuilder()

	hb.SetKeyTape(curr)
	hb.SetValueTape(value)

	hb.Reset()
	prev.Reset()
	curr.Reset()
	succ.Reset()

	hexWriter := &hexTapeWriter{succ}

	var groups []uint16

	traverseInLexOrder(list, func(i int, next int) {
		prev.Reset()
		prev.Write(curr.Bytes())
		curr.Reset()
		curr.Write(succ.Bytes())
		succ.Reset()

		if next >= 0 {
			encodeUint(uint(next), hexWriter)
			hexWriter.Commit()
		}

		value.Reset()

		if curr.Len() > 0 {
			value.Write(list.GetRlp(i))
			groups, _ = trie.GenStructStep(0, hashOnly, false, prev.Bytes(), curr.Bytes(), succ.Bytes(), hb, groups)
		}
	})

	hash, _ := hb.RootHash()
	return hash
}

type bytesWriter interface {
	WriteByte(byte) error
}

// hexTapeWriter hex-encodes data and writes it directly to a tape.
type hexTapeWriter struct {
	tape *trie.OneBytesTape
}

func (w *hexTapeWriter) WriteByte(b byte) error {
	w.tape.WriteByte(b / 16)
	w.tape.WriteByte(b % 16)
	return nil
}

func (w *hexTapeWriter) Commit() {
	w.tape.WriteByte(16)
}

func adjustIndex(i int, l int) int {
	if i >= 0 && i < 127 && i < l-1 {
		return i + 1
	} else if i == 127 || (i < 127 && i >= l-1) {
		return 0
	}
	return i
}

// traverseInLexOrder traverses the list indices in the order suitable for HashBuilder.
// HashBuilder requires keys to be in the lexicographical order. Our keys are unit indices in RLP encoding in hex.
// In RLP encoding 0 is 0080 where 1 is 000110, 2 is 000210, etc up until 128 which is 0801080010.
// So, knowing that we can order indices in the right order even w/o really sorting them. Only 0 is misplaced, and should take the position after 127.
// So, in the end we transform [0,...,127,128,...n] to [1,...,127,0,128,...,n] which will be [000110....070f10, 080010, 0801080010....] in hex encoding.
func traverseInLexOrder(list DerivableList, traverser func(int, int)) {
	for i := -1; i < list.Len(); i++ {
		adjustedIndex := adjustIndex(i, list.Len())
		nextIndex := i + 1
		if nextIndex >= list.Len() {
			nextIndex = -1
		}
		nextIndex = adjustIndex(nextIndex, list.Len())

		traverser(adjustedIndex, nextIndex)
	}
}

func hashOnly(_ []byte) bool {
	return true
}

func encodeUint(i uint, buffer bytesWriter) {
	if i == 0 {
		_ = buffer.WriteByte(byte(rlp.EmptyStringCode))
		return
	}

	if i < 128 {
		_ = buffer.WriteByte(byte(i))
		return
	}

	size := intsize(i)
	_ = buffer.WriteByte(rlp.EmptyStringCode + byte(size))
	for j := 1; j <= size; j++ {
		shift := uint((size - j) * 8)
		w := byte(i >> shift)
		_ = buffer.WriteByte(w)
	}
}

// intsize computes the minimum number of bytes required to store i.
func intsize(i uint) (size int) {
	for size = 1; ; size++ {
		if i >>= 8; i == 0 {
			return size
		}
>>>>>>> 77974a0d
	}
}<|MERGE_RESOLUTION|>--- conflicted
+++ resolved
@@ -28,14 +28,6 @@
 }
 
 func DeriveSha(list DerivableList) common.Hash {
-<<<<<<< HEAD
-	keybuf := new(bytes.Buffer)
-	trie := trie.New(common.Hash{})
-	for i := 0; i < list.Len(); i++ {
-		keybuf.Reset()
-		_ = rlp.Encode(keybuf, uint(i))
-		trie.Update(keybuf.Bytes(), list.GetRlp(i), 0)
-=======
 	if list.Len() < 1 {
 		return trie.EmptyRoot
 	}
@@ -159,6 +151,5 @@
 		if i >>= 8; i == 0 {
 			return size
 		}
->>>>>>> 77974a0d
 	}
 }